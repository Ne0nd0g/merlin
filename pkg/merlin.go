// Merlin is a post-exploitation command and control framework.
// This file is part of Merlin.
// Copyright (C) 2018  Russel Van Tuyl

// Merlin is free software: you can redistribute it and/or modify
// it under the terms of the GNU General Public License as published by
// the Free Software Foundation, either version 3 of the License, or
// any later version.

// Merlin is distributed in the hope that it will be useful,
// but WITHOUT ANY WARRANTY; without even the implied warranty of
// MERCHANTABILITY or FITNESS FOR A PARTICULAR PURPOSE.  See the
// GNU General Public License for more details.

// You should have received a copy of the GNU General Public License
// along with Merlin.  If not, see <http://www.gnu.org/licenses/>.

package merlin

// Version is a constant variable containing the version number for the Merlin package
<<<<<<< HEAD
const Version = "0.5.4 Beta"
=======
const Version = "0.6.0 Beta"
>>>>>>> 2878f1a7
var Build = "nonRelease"<|MERGE_RESOLUTION|>--- conflicted
+++ resolved
@@ -18,9 +18,5 @@
 package merlin
 
 // Version is a constant variable containing the version number for the Merlin package
-<<<<<<< HEAD
-const Version = "0.5.4 Beta"
-=======
 const Version = "0.6.0 Beta"
->>>>>>> 2878f1a7
 var Build = "nonRelease"
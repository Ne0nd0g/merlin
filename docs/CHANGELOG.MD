--- conflicted
+++ resolved
@@ -11,16 +11,12 @@
 - New `NativeCmd` message struct for commands native to Merlin
 - [Pull 49](https://github.com/Ne0nd0g/merlin/pull/49) - Added tests for agent package and new `/test` directory for test HTTP server
 - [Pull 50](https://github.com/Ne0nd0g/merlin/pull/50) - Adds a killdate option to agents
-<<<<<<< HEAD
-- Added `set killdate` to Merlin Server agent menu and information table so that it can be changed from the server.
 - [Pull 51](https://github.com/Ne0nd0g/merlin/pull/50) - Adds a Go native `minidump` module for Windows agents to create and receive a minidump file of a specified process (requires elevation)
-=======
   - Added `set killdate` to Merlin Server agent menu and information table so that it can be changed from the server.
 - [Pull 58](https://github.com/Ne0nd0g/merlin/pull/58) - Added feature to generate in-memory TLS certificates one is not provided
   - Adds new `pkg/utils/tls.go` package to generate TLS certificates
   - Updated Merlin server log to include certificate information
   - Test case for TLS certificate generation
->>>>>>> e5632739
 
 ### Fixed
 - [Pull 57](https://github.com/Ne0nd0g/merlin/pull/57) - Resolved broken JSON does not increment failedCheckin counter on Merlin agent

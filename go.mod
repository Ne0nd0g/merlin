module github.com/Ne0nd0g/merlin

go 1.18

require (
	github.com/Binject/go-donut v0.0.0-20201215224200-d947cf4d090d
	github.com/chzyer/readline v0.0.0-20180603132655-2972be24d48e
	github.com/cretz/gopaque v0.1.0
	github.com/fatih/color v1.7.0
	github.com/lucas-clemente/quic-go v0.28.0
	github.com/mattn/go-shellwords v1.0.5
	github.com/olekukonko/tablewriter v0.0.1
	github.com/satori/go.uuid v1.2.0
	go.dedis.ch/kyber/v3 v3.0.12
	golang.org/x/net v0.7.0
	golang.org/x/sync v0.0.0-20220722155255-886fb9371eb4
	gopkg.in/square/go-jose.v2 v2.6.0
)

require (
	github.com/Binject/debug v0.0.0-20201228082058-60012895f187 // indirect
	github.com/cheekybits/genny v1.0.0 // indirect
	github.com/chzyer/logex v1.1.10 // indirect
	github.com/chzyer/test v0.0.0-20180213035817-a1ea475d72b1 // indirect
	github.com/fsnotify/fsnotify v1.4.9 // indirect
	github.com/go-task/slim-sprig v0.0.0-20210107165309-348f09dbbbc0 // indirect
	github.com/google/uuid v1.2.0 // indirect
	github.com/kr/pretty v0.2.0 // indirect
	github.com/marten-seemann/qpack v0.2.1 // indirect
	github.com/marten-seemann/qtls-go1-16 v0.1.5 // indirect
	github.com/marten-seemann/qtls-go1-17 v0.1.2 // indirect
	github.com/marten-seemann/qtls-go1-18 v0.1.2 // indirect
	github.com/marten-seemann/qtls-go1-19 v0.1.0-beta.1 // indirect
	github.com/mattn/go-colorable v0.1.2 // indirect
	github.com/mattn/go-isatty v0.0.8 // indirect
	github.com/mattn/go-runewidth v0.0.4 // indirect
	github.com/nxadm/tail v1.4.8 // indirect
	github.com/onsi/ginkgo v1.16.4 // indirect
	github.com/stretchr/testify v1.6.1 // indirect
	go.dedis.ch/fixbuf v1.0.3 // indirect
<<<<<<< HEAD
	golang.org/x/crypto v0.0.0-20210921155107-089bfa567519 // indirect
=======
	golang.org/x/crypto v0.1.0 // indirect
>>>>>>> 36b3dee6
	golang.org/x/mod v0.6.0-dev.0.20220419223038-86c51ed26bb4 // indirect
	golang.org/x/sys v0.5.0 // indirect
	golang.org/x/text v0.7.0 // indirect
	golang.org/x/tools v0.1.12 // indirect
	gopkg.in/check.v1 v1.0.0-20190902080502-41f04d3bba15 // indirect
	gopkg.in/tomb.v1 v1.0.0-20141024135613-dd632973f1e7 // indirect
)<|MERGE_RESOLUTION|>--- conflicted
+++ resolved
@@ -38,11 +38,7 @@
 	github.com/onsi/ginkgo v1.16.4 // indirect
 	github.com/stretchr/testify v1.6.1 // indirect
 	go.dedis.ch/fixbuf v1.0.3 // indirect
-<<<<<<< HEAD
-	golang.org/x/crypto v0.0.0-20210921155107-089bfa567519 // indirect
-=======
 	golang.org/x/crypto v0.1.0 // indirect
->>>>>>> 36b3dee6
 	golang.org/x/mod v0.6.0-dev.0.20220419223038-86c51ed26bb4 // indirect
 	golang.org/x/sys v0.5.0 // indirect
 	golang.org/x/text v0.7.0 // indirect

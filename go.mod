--- conflicted
+++ resolved
@@ -26,11 +26,7 @@
 	golang.org/x/text v0.3.2 // indirect
 	gopkg.in/check.v1 v1.0.0-20180628173108-788fd7840127 // indirect
 	gopkg.in/square/go-jose.v2 v2.3.1
-<<<<<<< HEAD
-	honnef.co/go/tools v0.0.0-2019.2.1 // indirect
-=======
 	gopkg.in/yaml.v2 v2.2.2 // indirect
->>>>>>> 68d2a91a
 )
 
 go 1.13